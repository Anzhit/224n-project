--- conflicted
+++ resolved
@@ -135,24 +135,7 @@
         encoder = RNNEncoder(self.FLAGS.hidden_size, self.keep_prob, self.FLAGS.num_layers)
         context_hiddens_orig = encoder.build_graph(self.context_embs, self.context_mask) # (batch_size, context_len, hidden_size*2)
         question_hiddens = encoder.build_graph(self.qn_embs, self.qn_mask) # (batch_size, question_len, hidden_size*2)
-<<<<<<< HEAD
-
-        # Use context hidden states to attend to question hidden states
-        attn_layer = ComplexAttn(self.keep_prob, self.FLAGS.hidden_size*2, self.FLAGS.hidden_size*2)
-        _, blended_reps = attn_layer.build_graph(question_hiddens, self.qn_mask, context_hiddens_orig,"q2cAttention") # attn_output is shape (batch_size, context_len, hidden_size*2)
-#         attn_layer = BasicAttn(self.keep_prob, self.FLAGS.hidden_size*2, self.FLAGS.hidden_size*2)
-#         _, context_hiddens_orig = attn_layer.build_graph(context_hiddens_orig, self.context_mask, context_hiddens_orig) # attn_output is shape (batch_size, context_len, hidden_size*2)
-
-#         encoder = RNNEncoder(self.FLAGS.hidden_size, self.keep_prob)
-#         context_hiddens = encoder.build_graph(context_hiddens, self.context_mask,id='2') # (batch_size, context_len, hidden_size*2)
-#         question_hiddens = encoder.build_graph(question_hiddens, self.qn_mask,id='2') # (batch_size, question_len, hidden_size*2)
-
-        # Use context hidden states to attend to question hidden states
-
-#         attn_layer = ComplexAttn(self.keep_prob, self.FLAGS.hidden_size*2, self.FLAGS.hidden_size*2)
-#         _, blended_reps = attn_layer.build_graph(question_hiddens, self.qn_mask, context_hiddens,"q2cAttention1") # attn_output is shape (batch_size, context_len, hidden_size*2)
-        blended_reps=tf.concat([context_hiddens_orig,blended_reps],axis=2)
-=======
+        
         # FIlter Layer
        # r=tf.reduce_max(tf.matmul(tf.nn.l2_normalize(context_hiddens_orig,2),
        # tf.transpose(tf.nn.l2_normalize(question_hiddens,2),perm=[0,2,1])),axis=2,keepdims=True)
@@ -160,7 +143,6 @@
         # Use context hidden states to attend to question hidden states
         attn_layer = ComplexAttn(self.keep_prob, self.FLAGS.hidden_size*2, self.FLAGS.hidden_size*2)
         _, blended_reps = attn_layer.build_graph(question_hiddens, self.qn_mask, context_hiddens_orig,"q2cAttention") # attn_output is shape (batch_size, context_len, hidden_size*2)
->>>>>>> 047523df
 
         # Concat attn_output to context_hiddens to get blended_reps
         
@@ -168,11 +150,7 @@
         # Apply fully connected layer to each blended representation
         # Note, blended_reps_final corresponds to b' in the handout
         # Note, tf.contrib.layers.fully_connected applies a ReLU non-linarity here by default
-<<<<<<< HEAD
         out_rnn=RNNEncoder(self.FLAGS.hidden_size, self.keep_prob, self.FLAGS.num_layers)
-=======
-        out_rnn=RNNEncoder(self.FLAGS.hidden_size, self.keep_prob)
->>>>>>> 047523df
         blended_reps=out_rnn.build_graph(blended_reps,self.context_mask,id='1')
         blended_reps_final = tf.contrib.layers.fully_connected(blended_reps, num_outputs=self.FLAGS.hidden_size) # blended_reps_final is shape (batch_size, context_len, hidden_size)
 
