--- conflicted
+++ resolved
@@ -113,17 +113,6 @@
             The GloVe vectors, plus vectors for PAD and UNK.
         """
         with vs.variable_scope("embeddings"):
-<<<<<<< HEAD
-            with tf.device('/cpu:0'):
-                # Note: the embedding matrix is a tf.constant which means it's not a trainable parameter
-                embedding_matrix = tf.constant(emb_matrix, dtype=tf.float32, name="emb_matrix") # shape (400002, embedding_size)
-
-                # Get the word embeddings for the context and question,
-                # using the placeholders self.context_ids and self.qn_ids
-                self.context_embs = embedding_ops.embedding_lookup(embedding_matrix, self.context_ids) # shape (batch_size, context_len, embedding_size)
-                self.qn_embs = embedding_ops.embedding_lookup(embedding_matrix, self.qn_ids) # shape (batch_size, question_len, embedding_size)
-=======
-
             # Note: the embedding matrix is a tf.constant which means it's not a trainable parameter
             with tf.device('/cpu:0'):
                 # embedding_matrix1 = tf.constant(emb_matrix[:emb_matrix.shape[0]/2,:], dtype=tf.float32, name="emb_matrix1") # shape (400002, embedding_size)
@@ -135,7 +124,6 @@
                 # using the placeholders self.context_ids and self.qn_ids
                 self.context_embs = embedding_ops.embedding_lookup(self.embedding_matrix, self.context_ids) # shape (batch_size, context_len, embedding_size)
                 self.qn_embs = embedding_ops.embedding_lookup(self.embedding_matrix, self.qn_ids) # shape (batch_size, question_len, embedding_size)
->>>>>>> db5ac563
 
 
     def build_graph(self):
