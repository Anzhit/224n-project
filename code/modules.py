# Copyright 2018 Stanford University
#
# Licensed under the Apache License, Version 2.0 (the "License");
# you may not use this file except in compliance with the License.
# You may obtain a copy of the License at
#
# http://www.apache.org/licenses/LICENSE-2.0
#
# Unless required by applicable law or agreed to in writing, software
# distributed under the License is distributed on an "AS IS" BASIS,
# WITHOUT WARRANTIES OR CONDITIONS OF ANY KIND, either express or implied.
# See the License for the specific language governing permissions and
# limitations under the License.

"""This file contains some basic model components"""

import tensorflow as tf
from tensorflow.python.ops.rnn_cell import DropoutWrapper
from tensorflow.python.ops import variable_scope as vs
from tensorflow.python.ops import rnn_cell


class RNNEncoder(object):
    """
    General-purpose module to encode a sequence using a RNN.
    It feeds the input through a RNN and returns all the hidden states.

    Note: In lecture 8, we talked about how you might use a RNN as an "encoder"
    to get a single, fixed size vector representation of a sequence
    (e.g. by taking element-wise max of hidden states).
    Here, we're using the RNN as an "encoder" but we're not taking max;
    we're just returning all the hidden states. The terminology "encoder"
    still applies because we're getting a different "encoding" of each
    position in the sequence, and we'll use the encodings downstream in the model.

    This code uses a bidirectional GRU, but you could experiment with other types of RNN.
    """

    def __init__(self, hidden_size, keep_prob, num_layers):
        """
        Inputs:
          hidden_size: int. Hidden size of the RNN
          keep_prob: Tensor containing a single scalar that is the keep probability (for dropout)
        """
        self.hidden_size = hidden_size
        self.keep_prob = keep_prob
<<<<<<< HEAD
        self.num_layers = num_layers
        self.rnn_cell_fw = [tf.contrib.rnn.LSTMCell(self.hidden_size, name='lstmf'+str(i)) for i in range(num_layers)]
        self.rnn_cell_fw = [DropoutWrapper(self.rnn_cell_fw[i], input_keep_prob=self.keep_prob) for i in range(num_layers)]
        self.rnn_cell_bw = [tf.contrib.rnn.LSTMCell(self.hidden_size, name='lstmb'+str(i)) for i in range(num_layers)]
        self.rnn_cell_bw = [DropoutWrapper(self.rnn_cell_bw[i], input_keep_prob=self.keep_prob) for i in range(num_layers)]
=======
        self.rnn_cell_fw = tf.contrib.rnn.LayerNormBasicLSTMCell(self.hidden_size,dropout_keep_prob=keep_prob)
        self.rnn_cell_fw = DropoutWrapper(self.rnn_cell_fw, input_keep_prob=self.keep_prob)
        self.rnn_cell_bw = tf.contrib.rnn.LayerNormBasicLSTMCell(self.hidden_size,dropout_keep_prob=keep_prob)
        self.rnn_cell_bw = DropoutWrapper(self.rnn_cell_bw, input_keep_prob=self.keep_prob)
>>>>>>> 047523df

    def build_graph(self, inputs, masks,id=''):
        """
        Inputs:
          inputs: Tensor shape (batch_size, seq_len, input_size)
          masks: Tensor shape (batch_size, seq_len).
            Has 1s where there is real input, 0s where there's padding.
            This is used to make sure tf.nn.bidirectional_dynamic_rnn doesn't iterate through masked steps.

        Returns:
          out: Tensor shape (batch_size, seq_len, hidden_size*2).
            This is all hidden states (fw and bw hidden states are concatenated).
        """
        with vs.variable_scope("RNNEncoder"+id):
            input_lens = tf.reduce_sum(masks, reduction_indices=1) # shape (batch_size)
            out = inputs
            
            for i in range(self.num_layers):
                # Note: fw_out and bw_out are the hidden states for every timestep.
                # Each is shape (batch_size, seq_len, hidden_size).
                (fw_out, bw_out), _ = tf.nn.bidirectional_dynamic_rnn(self.rnn_cell_fw[i], self.rnn_cell_bw[i], out, input_lens, dtype=tf.float32)

                # Concatenate the forward and backward hidden states
                out = tf.concat([fw_out, bw_out], 2)

                # Apply dropout
                out = tf.nn.dropout(out, self.keep_prob)

            return out


class SimpleSoftmaxLayer(object):
    """
    Module to take set of hidden states, (e.g. one for each context location),
    and return probability distribution over those states.
    """

    def __init__(self):
        pass

    def build_graph(self, inputs, masks):
        """
        Applies one linear downprojection layer, then softmax.

        Inputs:
          inputs: Tensor shape (batch_size, seq_len, hidden_size)
          masks: Tensor shape (batch_size, seq_len)
            Has 1s where there is real input, 0s where there's padding.

        Outputs:
          logits: Tensor shape (batch_size, seq_len)
            logits is the result of the downprojection layer, but it has -1e30
            (i.e. very large negative number) in the padded locations
          prob_dist: Tensor shape (batch_size, seq_len)
            The result of taking softmax over logits.
            This should have 0 in the padded locations, and the rest should sum to 1.
        """
        with vs.variable_scope("SimpleSoftmaxLayer"):

            # Linear downprojection layer
            logits = tf.contrib.layers.fully_connected(inputs, num_outputs=1, activation_fn=None) # shape (batch_size, seq_len, 1)
            logits = tf.squeeze(logits, axis=[2]) # shape (batch_size, seq_len)

            # Take softmax over sequence
            masked_logits, prob_dist = masked_softmax(logits, masks, 1)

            return masked_logits, prob_dist


class ComplexAttn(object):
    """Module for basic attention.

    Note: in this module we use the terminology of "keys" and "values" (see lectures).
    In the terminology of "X attends to Y", "keys attend to values".

    In the baseline model, the keys are the context hidden states
    and the values are the question hidden states.

    We choose to use general terminology of keys and values in this module
    (rather than context and question) to avoid confusion if you reuse this
    module with other inputs.
    """

    def __init__(self, keep_prob, key_vec_size, value_vec_size):
        """
        Inputs:
          keep_prob: tensor containing a single scalar that is the keep probability (for dropout)
          key_vec_size: size of the key vectors. int
          value_vec_size: size of the value vectors. int
        """
        self.keep_prob = keep_prob
        self.key_vec_size = key_vec_size
        self.value_vec_size = value_vec_size

    def build_graph(self, values, values_mask, keys,scope):
        """
        Keys attend to values.
        For each key, return an attention distribution and an attention output vector.

        Inputs:
          values: Tensor shape (batch_size, num_values, value_vec_size).
          values_mask: Tensor shape (batch_size, num_values).
            1s where there's real input, 0s where there's padding
          keys: Tensor shape (batch_size, num_keys, value_vec_size)

        Outputs:
          attn_dist: Tensor shape (batch_size, num_keys, num_values).
            For each key, the distribution should sum to 1,
            and should be 0 in the value locations that correspond to padding.
          output: Tensor shape (batch_size, num_keys, hidden_size).
            This is the attention output; the weighted sum of the values
            (using the attention distribution as weights).
        """
        with vs.variable_scope(scope):

            # Calculate attention distribution
            values_t = tf.transpose(values, perm=[0, 2, 1]) # (batch_size, value_vec_size, num_values)
            for t in range(4):
	            Wv_sim=tf.get_variable("Wv_sim"+str(t),shape=[self.key_vec_size/4,self.value_vec_size],dtype=tf.float32,initializer=tf.contrib.layers.xavier_initializer())
	            values_t_proj=tf.transpose(tf.tensordot(Wv_sim, values_t,axes=((1,),(1,))),perm=[1,0,2]) # shape (batch_size, num_keys, num_values)
	            Wk_sim=tf.get_variable("Wk_sim"+str(t),shape=[self.value_vec_size/4,self.key_vec_size],dtype=tf.float32,initializer=tf.contrib.layers.xavier_initializer())
	            keys_proj=tf.transpose(tf.tensordot(Wk_sim,keys,axes=((1,),(2,))),perm=[1,2,0])
	            attn_logits = tf.matmul(keys_proj, values_t_proj)/tf.sqrt(tf.to_float(self.key_vec_size/4)) # shape (batch_size, num_keys, num_values)
	            attn_logits_mask = tf.expand_dims(values_mask, 1) # shape (batch_size, 1, num_values)
	            _, attn_dist = masked_softmax(attn_logits, attn_logits_mask, 2) # shape (batch_size, num_keys, num_values). take softmax over values
	            # Use attention distribution to take weighted sum of values
	            values_t_proj=tf.transpose(values_t_proj,perm=[0,2,1])
	            if t==0:
	            	output = tf.matmul(attn_dist, values_t_proj) # shape (batch_size, num_keys, value_vec_size)
	            else:
	            	output=tf.concat([output,tf.matmul(attn_dist, values_t_proj)],axis=2)
            # output1 = tf.matmul(attn_dist, keys) # shape (batch_size, num_keys, value_vec_size)

            # Apply dropout
            output = tf.nn.dropout(output, self.keep_prob)

            return attn_dist, output

class BasicAttn(object):
    """Module for basic attention.

    Note: in this module we use the terminology of "keys" and "values" (see lectures).
    In the terminology of "X attends to Y", "keys attend to values".

    In the baseline model, the keys are the context hidden states
    and the values are the question hidden states.

    We choose to use general terminology of keys and values in this module
    (rather than context and question) to avoid confusion if you reuse this
    module with other inputs.
    """

    def __init__(self, keep_prob, key_vec_size, value_vec_size):
        """
        Inputs:
          keep_prob: tensor containing a single scalar that is the keep probability (for dropout)
          key_vec_size: size of the key vectors. int
          value_vec_size: size of the value vectors. int
        """
        self.keep_prob = keep_prob
        self.key_vec_size = key_vec_size
        self.value_vec_size = value_vec_size

    def build_graph(self, values, values_mask, keys):
        """
        Keys attend to values.
        For each key, return an attention distribution and an attention output vector.

        Inputs:
          values: Tensor shape (batch_size, num_values, value_vec_size).
          values_mask: Tensor shape (batch_size, num_values).
            1s where there's real input, 0s where there's padding
          keys: Tensor shape (batch_size, num_keys, value_vec_size)

        Outputs:
          attn_dist: Tensor shape (batch_size, num_keys, num_values).
            For each key, the distribution should sum to 1,
            and should be 0 in the value locations that correspond to padding.
          output: Tensor shape (batch_size, num_keys, hidden_size).
            This is the attention output; the weighted sum of the values
            (using the attention distribution as weights).
        """
        with vs.variable_scope("BasicAttn"):

            # Calculate attention distribution
            values_t = tf.transpose(values, perm=[0, 2, 1]) # (batch_size, value_vec_size, num_values)
            attn_logits = tf.matmul(keys, values_t) # shape (batch_size, num_keys, num_values)
            attn_logits_mask = tf.expand_dims(values_mask, 1) # shape (batch_size, 1, num_values)
            _, attn_dist = masked_softmax(attn_logits, attn_logits_mask, 2) # shape (batch_size, num_keys, num_values). take softmax over values

            # Use attention distribution to take weighted sum of values
            output = tf.matmul(attn_dist, values) # shape (batch_size, num_keys, value_vec_size)

            # Apply dropout
            output = tf.nn.dropout(output, self.keep_prob)

            return attn_dist, output
class DotProductAttn(object):
    """Module for basic attention.

    Note: in this module we use the terminology of "keys" and "values" (see lectures).
    In the terminology of "X attends to Y", "keys attend to values".

    In the baseline model, the keys are the context hidden states
    and the values are the question hidden states.

    We choose to use general terminology of keys and values in this module
    (rather than context and question) to avoid confusion if you reuse this
    module with other inputs.
    """

    def __init__(self, keep_prob, key_vec_size, value_vec_size):
        """
        Inputs:
          keep_prob: tensor containing a single scalar that is the keep probability (for dropout)
          key_vec_size: size of the key vectors. int
          value_vec_size: size of the value vectors. int
        """
        self.keep_prob = keep_prob
        self.key_vec_size = key_vec_size
        self.value_vec_size = value_vec_size

    def build_graph(self,queries,keys,values,mask):
        """
        Keys attend to values.
        For each key, return an attention distribution and an attention output vector.

        Inputs:
          values: Tensor shape (batch_size, num_values, value_vec_size).
          values_mask: Tensor shape (batch_size, num_values).
            1s where there's real input, 0s where there's padding
          keys: Tensor shape (batch_size, num_keys, value_vec_size)

        Outputs:
          attn_dist: Tensor shape (batch_size, num_keys, num_values).
            For each key, the distribution should sum to 1,
            and should be 0 in the value locations that correspond to padding.
          output: Tensor shape (batch_size, num_keys, hidden_size).
            This is the attention output; the weighted sum of the values
            (using the attention distribution as weights).
        """
        with vs.variable_scope("DotProductAttn"):

            # Calculate attention distribution
            for t in range(4):
                Wq=tf.get_variable("Wq"+str(t),shape=[self.key_vec_size/4,self.key_vec_size],dtype=tf.float32,initializer=tf.contrib.layers.xavier_initializer())
                Wk=tf.get_variable("Wk"+str(t),shape=[self.key_vec_size/4,self.key_vec_size],dtype=tf.float32,initializer=tf.contrib.layers.xavier_initializer())
                Wv=tf.get_variable("Wv"+str(t),shape=[self.value_vec_size/4,self.value_vec_size],dtype=tf.float32,initializer=tf.contrib.layers.xavier_initializer())
                keys_proj=tf.transpose(tf.tensordot(Wk,keys,axes=((1,),(2,))),perm=[1,2,0])
                queries_proj=tf.transpose(tf.tensordot(Wq,queries,axes=((1,),(2,))),perm=[1,2,0])
                values_proj=tf.transpose(tf.tensordot(Wv,values,axes=((1,),(2,))),perm=[1,2,0])
                keys_t = tf.transpose(keys_proj, perm=[0, 2, 1]) # (batch_size, value_vec_size, num_values)
                attn_logits = tf.matmul(queries_proj, keys_t)/tf.sqrt(tf.to_float(queries_proj.shape[2])) # shape (batch_size, num_keys, num_values)
                attn_logits_mask = tf.expand_dims(mask, 1)
                _,attn_dist=masked_softmax(attn_logits, attn_logits_mask, 2)
	            # Use attention distribution to take weighted sum of values
               	if t==0:
                    output = tf.matmul(attn_dist, values_proj) # shape (batch_size, num_keys, value_vec_size)
                else:
                    output=tf.concat([output,tf.matmul(attn_dist, values_proj)],axis=2)
            # Apply dropout
            output = tf.nn.dropout(output, self.keep_prob)

            return attn_dist, output
def masked_softmax(logits, mask, dim):
    """
    Takes masked softmax over given dimension of logits.

    Inputs:
      logits: Numpy array. We want to take softmax over dimension dim.
      mask: Numpy array of same shape as logits.
        Has 1s where there's real data in logits, 0 where there's padding
      dim: int. dimension over which to take softmax

    Returns:
      masked_logits: Numpy array same shape as logits.
        This is the same as logits, but with 1e30 subtracted
        (i.e. very large negative number) in the padding locations.
      prob_dist: Numpy array same shape as logits.
        The result of taking softmax over masked_logits in given dimension.
        Should be 0 in padding locations.
        Should sum to 1 over given dimension.
    """
    exp_mask = (1 - tf.cast(mask, 'float')) * (-1e30) # -large where there's padding, 0 elsewhere
    masked_logits = tf.add(logits, exp_mask) # where there's padding, set logits to -large
    prob_dist = tf.nn.softmax(masked_logits, dim)
    return masked_logits, prob_dist<|MERGE_RESOLUTION|>--- conflicted
+++ resolved
@@ -44,18 +44,11 @@
         """
         self.hidden_size = hidden_size
         self.keep_prob = keep_prob
-<<<<<<< HEAD
         self.num_layers = num_layers
-        self.rnn_cell_fw = [tf.contrib.rnn.LSTMCell(self.hidden_size, name='lstmf'+str(i)) for i in range(num_layers)]
+        self.rnn_cell_fw = [tf.contrib.rnn.LayerNormBasicLSTMCell(self.hidden_size, dropout_keep_prob=keep_prob, name='lstmf'+str(i)) for i in range(num_layers)]
         self.rnn_cell_fw = [DropoutWrapper(self.rnn_cell_fw[i], input_keep_prob=self.keep_prob) for i in range(num_layers)]
-        self.rnn_cell_bw = [tf.contrib.rnn.LSTMCell(self.hidden_size, name='lstmb'+str(i)) for i in range(num_layers)]
+        self.rnn_cell_bw = [tf.contrib.rnn.LayerNormBasicLSTMCell(self.hidden_size, dropout_keep_prob=keep_prob, name='lstmb'+str(i)) for i in range(num_layers)]
         self.rnn_cell_bw = [DropoutWrapper(self.rnn_cell_bw[i], input_keep_prob=self.keep_prob) for i in range(num_layers)]
-=======
-        self.rnn_cell_fw = tf.contrib.rnn.LayerNormBasicLSTMCell(self.hidden_size,dropout_keep_prob=keep_prob)
-        self.rnn_cell_fw = DropoutWrapper(self.rnn_cell_fw, input_keep_prob=self.keep_prob)
-        self.rnn_cell_bw = tf.contrib.rnn.LayerNormBasicLSTMCell(self.hidden_size,dropout_keep_prob=keep_prob)
-        self.rnn_cell_bw = DropoutWrapper(self.rnn_cell_bw, input_keep_prob=self.keep_prob)
->>>>>>> 047523df
 
     def build_graph(self, inputs, masks,id=''):
         """
